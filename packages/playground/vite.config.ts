import { visualizer } from "rollup-plugin-visualizer";
import { definePlaygroundViteConfig } from "./src/build-utils";

const config = definePlaygroundViteConfig({
  defaultEmitter: "@cadl-lang/openapi3",
  libraries: [
    "@cadl-lang/compiler",
    "@cadl-lang/rest",
    "@cadl-lang/openapi",
    "@cadl-lang/versioning",
    "@cadl-lang/openapi3",
  ],
  samples: {
<<<<<<< HEAD
    Http: "samples/http.cadl",
    "Rest framework": "samples/rest.cadl",
    "Versioned Rest framework": "samples/versioning.cadl",
    Metadata: "samples/metadata.cadl",
=======
    "API versioning": "samples/versioning.cadl",
    "Discriminated unions": "samples/unions.cadl",
    "Http service": "samples/http.cadl",
    "REST framework": "samples/rest.cadl",
>>>>>>> b0872d87
  },
  enableSwaggerUI: true,
});

config.plugins!.push(
  visualizer({
    filename: "temp/stats.html",
  })
);

export default config;<|MERGE_RESOLUTION|>--- conflicted
+++ resolved
@@ -11,17 +11,11 @@
     "@cadl-lang/openapi3",
   ],
   samples: {
-<<<<<<< HEAD
-    Http: "samples/http.cadl",
-    "Rest framework": "samples/rest.cadl",
-    "Versioned Rest framework": "samples/versioning.cadl",
-    Metadata: "samples/metadata.cadl",
-=======
     "API versioning": "samples/versioning.cadl",
     "Discriminated unions": "samples/unions.cadl",
     "Http service": "samples/http.cadl",
     "REST framework": "samples/rest.cadl",
->>>>>>> b0872d87
+    Metadata: "samples/metadata.cadl",
   },
   enableSwaggerUI: true,
 });
