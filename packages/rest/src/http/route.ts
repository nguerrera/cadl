--- conflicted
+++ resolved
@@ -6,25 +6,14 @@
   DiagnosticCollector,
   filterModelProperties,
   getServiceNamespace,
-<<<<<<< HEAD
-  InterfaceType,
-  isArrayModelType,
+  Interface,
   isIntrinsic,
   isTemplateDeclaration,
   isTemplateDeclarationOrInstance,
   isVisible as isVisibleCore,
-  ModelTypeProperty,
-  NamespaceType,
-  OperationType,
-=======
-  Interface,
-  isGlobalNamespace,
-  isTemplateDeclaration,
-  isTemplateDeclarationOrInstance,
   ModelProperty,
   Namespace,
   Operation,
->>>>>>> b0872d87
   Program,
   Type,
   validateDecoratorTarget,
@@ -422,12 +411,8 @@
 
 export function getOperationParameters(
   program: Program,
-<<<<<<< HEAD
   verb: HttpVerb,
-  operation: OperationType
-=======
   operation: Operation
->>>>>>> b0872d87
 ): [HttpOperationParameters, readonly Diagnostic[]] {
   const diagnostics = createDiagnosticCollector();
   const visibility = getRequestVisibility(verb);
@@ -436,11 +421,6 @@
   const result: HttpOperationParameters = {
     parameters: [],
   };
-<<<<<<< HEAD
-=======
-  const unannotatedParams = new Set<ModelProperty>();
->>>>>>> b0872d87
-
   for (const param of metadata) {
     const queryParam = getQueryParamName(program, param);
     const pathParam = getPathParamName(program, param);
@@ -493,13 +473,7 @@
 
   if (unannotatedParameters.properties.size > 0) {
     if (result.bodyType === undefined) {
-<<<<<<< HEAD
       result.bodyType = unannotatedParameters;
-=======
-      result.bodyType = filterModelProperties(program, operation.parameters, (p) =>
-        unannotatedParams.has(p)
-      );
->>>>>>> b0872d87
     } else {
       diagnostics.add(
         createDiagnostic({
@@ -619,26 +593,13 @@
   };
 }
 
-<<<<<<< HEAD
-function getVerbForOperation(program: Program, operation: OperationType): HttpVerb | undefined {
-=======
-function getVerbForOperation(
-  program: Program,
-  diagnostics: DiagnosticCollector,
-  operation: Operation,
-  parameters: HttpOperationParameters
-): HttpVerb {
->>>>>>> b0872d87
-  const resourceOperation = getResourceOperation(program, operation);
+function getVerbForOperation(program: Program, operation: Operation): HttpVerb | undefined {  const resourceOperation = getResourceOperation(program, operation);
   const verb =
     (resourceOperation && resourceOperationToVerb[resourceOperation.operation]) ??
     getOperationVerb(program, operation) ??
     // TODO: Enable this verb choice to be customized!
     (getAction(program, operation) || getCollectionAction(program, operation) ? "post" : undefined);
 
-<<<<<<< HEAD
-  return verb;
-=======
   if (verb !== undefined) {
     return verb;
   }
@@ -646,7 +607,6 @@
   // If no verb was found by this point, choose a verb based on whether there is
   // a body type for the request
   return parameters.bodyType ? "post" : "get";
->>>>>>> b0872d87
 }
 
 function buildRoutes(
