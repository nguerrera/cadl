import {
  BooleanLiteral,
  compilerAssert,
  emitFile,
  EmitOptionsFor,
  Enum,
  EnumMember,
  getAllTags,
  getDoc,
  getEffectiveModelType,
  getFormat,
  getIntrinsicModelName,
  getKnownValues,
  getMaxLength,
  getMaxValue,
  getMinLength,
  getMinValue,
  getPattern,
  getProperty,
  getPropertyType,
  getServiceNamespace,
  getServiceNamespaceString,
  getServiceTitle,
  getServiceVersion,
  getSummary,
  ignoreDiagnostics,
  isErrorType,
  isIntrinsic,
  isNeverType,
  isNumericType,
  isSecret,
  isStringType,
  isTemplateDeclaration,
  isTemplateDeclarationOrInstance,
  Model,
  ModelProperty,
  Namespace,
  NewLine,
  NumericLiteral,
  Program,
  ProjectionApplication,
  projectProgram,
  resolvePath,
  StringLiteral,
  TwoLevelMap,
  Type,
  TypeNameOptions,
  Union,
  UnionVariant,
} from "@cadl-lang/compiler";

import {
  checkDuplicateTypeName,
  getExtensions,
  getExternalDocs,
  getParameterKey,
  getTypeName,
  isReadonlyProperty,
  resolveOperationId,
  shouldInline,
} from "@cadl-lang/openapi";
import { Discriminator, getDiscriminator, http } from "@cadl-lang/rest";
import {
<<<<<<< HEAD
  createMetadataInfo,
  getAllRoutes,
=======
  getAllHttpServices,
>>>>>>> 4d5d3b06
  getAuthentication,
  getContentTypes,
  getRequestVisibility,
  getStatusCodeDescription,
  getVisibilitySuffix,
  HttpAuth,
  HttpOperation,
  HttpOperationParameter,
  HttpOperationParameters,
  HttpOperationResponse,
<<<<<<< HEAD
  MetadataInfo,
  OperationDetails,
=======
  isStatusCode,
>>>>>>> 4d5d3b06
  reportIfNoRoutes,
  ServiceAuthentication,
  Visibility,
} from "@cadl-lang/rest/http";
import { buildVersionProjections } from "@cadl-lang/versioning";
import { getOneOf, getRef } from "./decorators.js";
import { OpenAPI3EmitterOptions, OpenAPILibrary, reportDiagnostic } from "./lib.js";
import {
  OpenAPI3Discriminator,
  OpenAPI3Document,
  OpenAPI3OAuthFlows,
  OpenAPI3Operation,
  OpenAPI3Parameter,
  OpenAPI3ParameterType,
  OpenAPI3Schema,
  OpenAPI3SchemaProperty,
  OpenAPI3SecurityScheme,
  OpenAPI3Server,
  OpenAPI3ServerVariable,
} from "./types.js";

const defaultOptions = {
  "output-file": "openapi.json",
  "new-line": "lf",
} as const;

export async function $onEmit(p: Program, emitterOptions?: EmitOptionsFor<OpenAPILibrary>) {
  const options = resolveOptions(p, emitterOptions ?? {});
  const emitter = createOAPIEmitter(p, options);
  await emitter.emitOpenAPI();
}

export function resolveOptions(
  program: Program,
  options: OpenAPI3EmitterOptions
): ResolvedOpenAPI3EmitterOptions {
  const resolvedOptions = { ...defaultOptions, ...options };

  return {
    newLine: resolvedOptions["new-line"],
    outputFile: resolvePath(
      program.compilerOptions.outputPath ?? "./cadl-output",
      resolvedOptions["output-file"]
    ),
  };
}

export interface ResolvedOpenAPI3EmitterOptions {
  outputFile: string;
  newLine: NewLine;
}

/**
 * Represents a node that will hold a JSON reference. The value is computed
 * at the end so that we can defer decisions about the name that is
 * referenced.
 */
class Ref {
  value?: string;
  toJSON() {
    compilerAssert(this.value, "Reference value never set.");
    return this.value;
  }
}

/**
 * Represents a schema that will be emitted. This is created when a non-inlined
 */
interface PendingSchema {
  /** The CADL type for the schema */
  type: Type;

  /** The visibility to apply when computing the schema */
  visibility: Visibility;

  /**
   * The JSON reference to use to point to this schema.
   *
   * Note that its value will not be computed until all schemas have been
   * computed as we will add a suffix to the name if more than one schema
   * must be emitted for the type for different visibilities.
   */
  ref: Ref;
}

/**
 * Represents a schema that is ready to emit as its OpenAPI representation
 * has been produced.
 */
interface ProcessedSchema extends PendingSchema {
  schema: OpenAPI3Schema;
}

function createOAPIEmitter(program: Program, options: ResolvedOpenAPI3EmitterOptions) {
  let root: OpenAPI3Document;

  // Get the service namespace string for use in name shortening
  let serviceNamespace: string | undefined;
  let currentPath: any;
  let currentEndpoint: OpenAPI3Operation;

  let metadataInfo: MetadataInfo;

  // Keep a map of all Types+Visibility combinations that were encountered
  // that need schema definitions.
  let pendingSchemas = new TwoLevelMap<Type, Visibility, PendingSchema>();

  // Reuse a single ref object per Type+Visibility combination.
  let refs = new TwoLevelMap<Type, Visibility, Ref>();

  // Keep track of inline types still in the process of having their schema computed
  // This is used to detect cycles in inline types, which is an
  let inProgressInlineTypes = new Set<Type>();

  // Map model properties that represent shared parameters to their parameter
  // definition that will go in #/components/parameters. Inlined parameters do not go in
  // this map.
  let params: Map<ModelProperty, any>;

  // De-dupe the per-endpoint tags that will be added into the #/tags
  let tags: Set<string>;

  const typeNameOptions: TypeNameOptions = {
    // shorten type names by removing Cadl and service namespace
    namespaceFilter(ns) {
      const name = program.checker.getNamespaceString(ns);
      return name !== "Cadl" && name !== serviceNamespace;
    },
  };

  return { emitOpenAPI };

  function initializeEmitter(serviceNamespaceType: Namespace, version?: string) {
    const auth = processAuth(serviceNamespaceType);

    root = {
      openapi: "3.0.0",
      info: {
        title: getServiceTitle(program),
        version: version ?? getServiceVersion(program),
        description: getDoc(program, serviceNamespaceType),
      },
      externalDocs: getExternalDocs(program, serviceNamespaceType),
      tags: [],
      paths: {},
      security: auth?.security,
      components: {
        parameters: {},
        requestBodies: {},
        responses: {},
        schemas: {},
        examples: {},
        securitySchemes: auth?.securitySchemes ?? {},
      },
    };
    const servers = http.getServers(program, serviceNamespaceType);
    if (servers) {
      root.servers = resolveServers(servers);
    }

    serviceNamespace = getServiceNamespaceString(program);
    currentPath = root.paths;
    pendingSchemas = new TwoLevelMap();
    refs = new TwoLevelMap();
    metadataInfo = createMetadataInfo(program, {
      canShareProperty: (p) => isReadonlyProperty(program, p),
    });
    inProgressInlineTypes = new Set();
    params = new Map();
    tags = new Set();
  }

  // Todo: Should be able to replace with isRelatedTo(prop.type, "string") https://github.com/microsoft/cadl/pull/571
  function isValidServerVariableType(program: Program, type: Type): boolean {
    switch (type.kind) {
      case "String":
        return true;
      case "Model":
        const name = getIntrinsicModelName(program, type);
        return name === "string";
      case "Enum":
        for (const member of type.members.values()) {
          if (member.value && typeof member.value !== "string") {
            return false;
          }
        }
        return true;
      case "Union":
        for (const option of type.options) {
          if (!isValidServerVariableType(program, option)) {
            return false;
          }
        }
        return true;
      default:
        return false;
    }
  }

  function validateValidServerVariable(program: Program, prop: ModelProperty) {
    const isValid = isValidServerVariableType(program, prop.type);

    if (!isValid) {
      reportDiagnostic(program, {
        code: "invalid-server-variable",
        format: { propName: prop.name },
        target: prop,
      });
    }
    return isValid;
  }

  function resolveServers(servers: http.HttpServer[]): OpenAPI3Server[] {
    return servers.map((server) => {
      const variables: Record<string, OpenAPI3ServerVariable> = {};
      for (const [name, prop] of server.parameters) {
        if (!validateValidServerVariable(program, prop)) {
          continue;
        }

        const variable: OpenAPI3ServerVariable = {
          default: prop.default ? getDefaultValue(prop.default) : "",
          description: getDoc(program, prop),
        };

        if (prop.type.kind === "Enum") {
          variable.enum = getSchemaForEnum(prop.type).enum;
        } else if (prop.type.kind === "Union") {
          variable.enum = getSchemaForUnion(prop.type, Visibility.All).enum;
        } else if (prop.type.kind === "String") {
          variable.enum = [prop.type.value];
        }
        attachExtensions(program, prop, variable);
        variables[name] = variable;
      }
      return {
        url: server.url,
        description: server.description,
        variables,
      };
    });
  }

  async function emitOpenAPI() {
    const serviceNs = getServiceNamespace(program);
    if (!serviceNs) {
      return;
    }
    const commonProjections: ProjectionApplication[] = [
      {
        projectionName: "target",
        arguments: ["json"],
      },
    ];
    const originalProgram = program;
    const versions = buildVersionProjections(program, serviceNs);
    for (const record of versions) {
      if (record.version) {
        record.projections.push({
          projectionName: "atVersion",
          arguments: [record.version],
        });
      }

      program = projectProgram(originalProgram, [...commonProjections, ...record.projections]);

      await emitOpenAPIFromVersion(serviceNs, record.version);
    }
  }

  async function emitOpenAPIFromVersion(serviceNamespace: Namespace, version?: string) {
    initializeEmitter(serviceNamespace, version);
    try {
      const [services] = getAllHttpServices(program);
      const service = services[0];
      reportIfNoRoutes(program, service.operations);

      for (const operation of service.operations) {
        emitOperation(operation);
      }
      emitParameters();
      emitSchemas();
      emitTags();

      // Clean up empty entries
      if (root.components) {
        for (const elem of Object.keys(root.components)) {
          if (Object.keys(root.components[elem as any]).length === 0) {
            delete root.components[elem as any];
          }
        }
      }

      if (!program.compilerOptions.noEmit && !program.hasError()) {
        // Write out the OpenAPI document to the output path
        const outPath = version
          ? resolvePath(options.outputFile.replace(".json", `.${version}.json`))
          : resolvePath(options.outputFile);

        await emitFile(program, {
          path: outPath,
          content: prettierOutput(JSON.stringify(root, null, 2)),
          newLine: options.newLine,
        });
      }
    } catch (err) {
      if (err instanceof ErrorTypeFoundError) {
        // Return early, there must be a parse error if an ErrorType was
        // inserted into the Cadl output
        return;
      } else {
        throw err;
      }
    }
  }

  function emitOperation(operation: HttpOperation): void {
    const { path: fullPath, operation: op, verb, parameters } = operation;

    // If path contains a query string, issue msg and don't emit this endpoint
    if (fullPath.indexOf("?") > 0) {
      reportDiagnostic(program, { code: "path-query", target: op });
      return;
    }

    if (!root.paths[fullPath]) {
      root.paths[fullPath] = {};
    }

    currentPath = root.paths[fullPath];
    if (!currentPath[verb]) {
      currentPath[verb] = {};
    }
    currentEndpoint = currentPath[verb];

    const currentTags = getAllTags(program, op);
    if (currentTags) {
      currentEndpoint.tags = currentTags;
      for (const tag of currentTags) {
        // Add to root tags if not already there
        tags.add(tag);
      }
    }

    currentEndpoint.operationId = resolveOperationId(program, op);
    applyExternalDocs(op, currentEndpoint);

    // Set up basic endpoint fields
    currentEndpoint.summary = getSummary(program, op);
    currentEndpoint.description = getDoc(program, op);
    currentEndpoint.parameters = [];
    currentEndpoint.responses = {};

    const visibility = getRequestVisibility(verb);
    emitEndpointParameters(parameters.parameters, visibility);
    emitRequestBody(parameters, visibility);
    emitResponses(operation.responses);

    attachExtensions(program, op, currentEndpoint);
  }

  function emitResponses(responses: HttpOperationResponse[]) {
    for (const response of responses) {
      emitResponseObject(response);
    }
  }

  function isBinaryPayload(body: Type, contentType: string) {
    return (
      body.kind === "Model" &&
      body.name === "bytes" &&
      contentType !== "application/json" &&
      contentType !== "text/plain"
    );
  }

  function getOpenAPIStatuscode(response: HttpOperationResponse): string {
    switch (response.statusCode) {
      case "*":
        return "default";
      default:
        return response.statusCode;
    }
  }

  function emitResponseObject(response: Readonly<HttpOperationResponse>) {
    const statusCode = getOpenAPIStatuscode(response);
    const openapiResponse = currentEndpoint.responses[statusCode] ?? {
      description: response.description ?? getResponseDescriptionForStatusCode(statusCode),
    };

    for (const data of response.responses) {
      if (data.headers && Object.keys(data.headers).length > 0) {
        openapiResponse.headers ??= {};
        // OpenAPI can't represent different headers per content type.
        // So we merge headers here, and report any duplicates.
        // It may be possible in principle to not error for identically declared
        // headers.
        for (const [key, value] of Object.entries(data.headers)) {
          if (openapiResponse.headers[key]) {
            reportDiagnostic(program, {
              code: "duplicate-header",
              format: { header: key },
              target: response.type,
            });
            continue;
          }
          openapiResponse.headers[key] = getResponseHeader(value);
        }
      }

      if (data.body !== undefined) {
        openapiResponse.content ??= {};
        for (const contentType of data.body.contentTypes) {
          const isBinary = isBinaryPayload(data.body.type, contentType);
          const schema = isBinary
            ? { type: "string", format: "binary" }
            : getSchemaOrRef(data.body.type, Visibility.Read);
          openapiResponse.content[contentType] = { schema };
        }
      }
    }

    currentEndpoint.responses[statusCode] = openapiResponse;
  }

  function getResponseDescriptionForStatusCode(statusCode: string) {
    if (statusCode === "default") {
      return "An unexpected error response.";
    }
    return getStatusCodeDescription(statusCode) ?? "unknown";
  }

  function getResponseHeader(prop: ModelProperty) {
    const header: any = {};
    populateParameter(header, prop, "header", Visibility.Read);
    delete header.in;
    delete header.name;
    delete header.required;
    return header;
  }

  function getSchemaOrRef(type: Type, visibility: Visibility): any {
    const refUrl = getRef(program, type);
    if (refUrl) {
      return {
        $ref: refUrl,
      };
    }

    if (type.kind === "Model" && type.name === getIntrinsicModelName(program, type)) {
      // if the model is one of the Cadl Intrinsic type.
      // it's a base Cadl "primitive" that corresponds directly to an OpenAPI
      // primitive. In such cases, we don't want to emit a ref and instead just
      // emit the base type directly.
      const builtIn = mapCadlIntrinsicModelToOpenAPI(type, visibility);
      if (builtIn !== undefined) {
        return builtIn;
      }
    }

    if (type.kind === "String" || type.kind === "Number" || type.kind === "Boolean") {
      // For literal types, we just want to emit them directly as well.
      return mapCadlTypeToOpenAPI(type, visibility);
    }

    if (type.kind === "EnumMember") {
      // Enum members are just the OA representation of their values.
      if (typeof type.value === "number") {
        return { type: "number", enum: [type.value] };
      } else {
        return { type: "string", enum: [type.value ?? type.name] };
      }
    }

    type = getEffectiveSchemaType(type, visibility);

    const name = getTypeName(program, type, typeNameOptions);
    if (shouldInline(program, type)) {
      const schema = getSchemaForInlineType(type, visibility, name);

      if (schema === undefined && isErrorType(type)) {
        // Exit early so that syntax errors are exposed.  This error will
        // be caught and handled in emitOpenAPI.
        throw new ErrorTypeFoundError();
      }

      // helps to read output and correlate to Cadl
      if (schema) {
        schema["x-cadl-name"] = name;
      }
      return schema;
    } else {
      // Use shared schema when type is not transformed by visibility.
      if (!metadataInfo.isTransformed(type, visibility)) {
        visibility = Visibility.All;
      }
      const pending = pendingSchemas.getOrAdd(type, visibility, () => ({
        type,
        visibility,
        ref: refs.getOrAdd(type, visibility, () => new Ref()),
      }));
      return { $ref: pending.ref };
    }
  }

  function getSchemaForInlineType(type: Type, visibility: Visibility, name: string) {
    if (inProgressInlineTypes.has(type)) {
      reportDiagnostic(program, {
        code: "inline-cycle",
        format: { type: name },
        target: type,
      });
      return {};
    }
    inProgressInlineTypes.add(type);
    const schema = getSchemaForType(type, visibility);
    inProgressInlineTypes.delete(type);
    return schema;
  }

  /**
   * If type is an anonymous model, tries to find a named model that has the same
   * set of properties when non-schema properties are excluded.
   */
  function getEffectiveSchemaType(type: Type, visibility: Visibility): Type {
    if (type.kind === "Model" && !type.name) {
      const effective = getEffectiveModelType(program, type, (p) =>
        metadataInfo.isPayloadProperty(p, visibility)
      );
      if (effective.name) {
        return effective;
      }
    }
    return type;
  }

  function getParamPlaceholder(property: ModelProperty) {
    let spreadParam = false;

    if (property.sourceProperty) {
      // chase our sources all the way back to the first place this property
      // was defined.
      spreadParam = true;
      property = property.sourceProperty;
      while (property.sourceProperty) {
        property = property.sourceProperty;
      }
    }

    const refUrl = getRef(program, property);
    if (refUrl) {
      return {
        $ref: refUrl,
      };
    }

    if (params.has(property)) {
      return params.get(property);
    }

    const placeholder = {};

    // only parameters inherited by spreading from non-inlined type are shared in #/components/parameters
    if (spreadParam && property.model && !shouldInline(program, property.model)) {
      params.set(property, placeholder);
    }

    return placeholder;
  }

  function emitEndpointParameters(parameters: HttpOperationParameter[], visibility: Visibility) {
    for (const { type, name, param } of parameters) {
      if (params.has(param)) {
        currentEndpoint.parameters.push(params.get(param));
        continue;
      }

      switch (type) {
        case "path":
          emitParameter(param, "path", visibility);
          break;
        case "query":
          emitParameter(param, "query", visibility);
          break;
        case "header":
          if (name !== "content-type") {
            emitParameter(param, "header", visibility);
          }
          break;
      }
    }
  }

  function emitRequestBody(parameters: HttpOperationParameters, visibility: Visibility) {
    const bodyType = parameters.bodyType;
    const bodyParam = parameters.bodyParameter;

    if (bodyType === undefined) {
      return;
    }

    const requestBody: any = {
      description: bodyParam ? getDoc(program, bodyParam) : undefined,
      content: {},
    };

    const contentTypeParam = parameters.parameters.find(
      (p) => p.type === "header" && p.name === "content-type"
    );
    const contentTypes = contentTypeParam
      ? ignoreDiagnostics(getContentTypes(contentTypeParam.param))
      : ["application/json"];
    for (const contentType of contentTypes) {
      const isBinary = isBinaryPayload(bodyType, contentType);
      const bodySchema = isBinary
        ? { type: "string", format: "binary" }
        : getSchemaOrRef(bodyType, visibility);
      const contentEntry: any = {
        schema: bodySchema,
      };
      requestBody.content[contentType] = contentEntry;
    }

    currentEndpoint.requestBody = requestBody;
  }

  function emitParameter(
    param: ModelProperty,
    kind: OpenAPI3ParameterType,
    visibility: Visibility
  ) {
    const ph = getParamPlaceholder(param);
    currentEndpoint.parameters.push(ph);

    // If the parameter already has a $ref, don't bother populating it
    if (!("$ref" in ph)) {
      populateParameter(ph, param, kind, visibility);
    }
  }

  function populateParameter(
    ph: OpenAPI3Parameter,
    param: ModelProperty,
    kind: OpenAPI3ParameterType,
    visibility: Visibility
  ) {
    ph.name = param.name;
    ph.in = kind;
    ph.required = !param.optional;
    ph.description = getDoc(program, param);

    // Apply decorators to the schema for the parameter.
    const schema = applyIntrinsicDecorators(param, getSchemaForType(param.type, visibility));

    if (param.default) {
      schema.default = getDefaultValue(param.default);
    }
    attachExtensions(program, param, ph);
    // Description is already provided in the parameter itself.
    delete schema.description;
    ph.schema = schema;
  }

  function emitParameters() {
    for (const [property, param] of params) {
      const key = getParameterKey(
        program,
        property,
        param,
        root.components!.parameters!,
        typeNameOptions
      );

      root.components!.parameters![key] = { ...param };
      for (const key of Object.keys(param)) {
        delete param[key];
      }

      param.$ref = "#/components/parameters/" + encodeURIComponent(key);
    }
  }

  function emitSchemas() {
    // Process pending schemas. Note that getSchemaForType may pull in new
    // pending schemas so we iterate until there are no pending schemas
    // remaining.
    const processedSchemas = new TwoLevelMap<Type, Visibility, ProcessedSchema>();
    while (pendingSchemas.size > 0) {
      for (const [type, group] of pendingSchemas) {
        for (const [visibility, pending] of group) {
          processedSchemas.getOrAdd(type, visibility, () => ({
            ...pending,
            schema: getSchemaForType(type, visibility),
          }));
        }
        pendingSchemas.delete(type);
      }
    }

    // Emit the processed schemas. Only now can we compute the names as it
    // depends on whether we have produced multiple schemas for a single
    // CADL type.
    for (const group of processedSchemas.values()) {
      for (const [visibility, processed] of group) {
        let name = getTypeName(program, processed.type, typeNameOptions);
        if (group.size > 1) {
          name += getVisibilitySuffix(visibility);
        }
        checkDuplicateTypeName(program, processed.type, name, root.components!.schemas);
        processed.ref.value = "#/components/schemas/" + encodeURIComponent(name);
        root.components!.schemas![name] = processed.schema;
      }
    }
  }

  function emitTags() {
    for (const tag of tags) {
      root.tags!.push({ name: tag });
    }
  }

  function getSchemaForType(type: Type, visibility: Visibility) {
    const builtinType = mapCadlTypeToOpenAPI(type, visibility);
    if (builtinType !== undefined) return builtinType;

    if (type.kind === "Model") {
      return getSchemaForModel(type, visibility);
    } else if (type.kind === "Union") {
      return getSchemaForUnion(type, visibility);
    } else if (type.kind === "UnionVariant") {
      return getSchemaForUnionVariant(type, visibility);
    } else if (type.kind === "Enum") {
      return getSchemaForEnum(type);
    }

    reportDiagnostic(program, {
      code: "invalid-schema",
      format: { type: type.kind },
      target: type,
    });
    return undefined;
  }

  function getSchemaForEnum(e: Enum) {
    const values = [];
    if (e.members.size == 0) {
      reportUnsupportedUnion("empty");
      return undefined;
    }
    const type = enumMemberType(e.members.values().next().value);
    for (const option of e.members.values()) {
      if (type !== enumMemberType(option)) {
        reportUnsupportedUnion();
        continue;
      }

      values.push(option.value ?? option.name);
    }

    const schema: any = { type, description: getDoc(program, e) };
    if (values.length > 0) {
      schema.enum = values;
    }

    return schema;
    function enumMemberType(member: EnumMember) {
      if (typeof member.value === "number") {
        return "number";
      }
      return "string";
    }

    function reportUnsupportedUnion(messageId: "default" | "empty" = "default") {
      reportDiagnostic(program, { code: "union-unsupported", messageId, target: e });
    }
  }

  /**
   * A Cadl union maps to a variety of OA3 structures according to the following rules:
   *
   * * A union containing `null` makes a `nullable` schema comprised of the remaining
   *   union variants.
   * * A union containing literal types are converted to OA3 enums. All literals of the
   *   same type are combined into single enums.
   * * A union that contains multiple items (after removing null and combining like-typed
   *   literals into enums) is an `anyOf` union unless `oneOf` is applied to the union
   *   declaration.
   */
  function getSchemaForUnion(union: Union, visibility: Visibility) {
    const variants = Array.from(union.variants.values());
    const literalVariantEnumByType: Record<string, any> = {};
    const ofType = getOneOf(program, union) ? "oneOf" : "anyOf";
    const schemaMembers: { schema: any; type: Type | null }[] = [];
    let nullable = false;
    const discriminator = getDiscriminator(program, union);

    for (const variant of variants) {
      if (isNullType(variant.type)) {
        nullable = true;
        continue;
      }

      if (isLiteralType(variant.type)) {
        if (!literalVariantEnumByType[variant.type.kind]) {
          const enumSchema = mapCadlTypeToOpenAPI(variant.type, visibility);
          literalVariantEnumByType[variant.type.kind] = enumSchema;
          schemaMembers.push({ schema: enumSchema, type: null });
        } else {
          literalVariantEnumByType[variant.type.kind].enum.push(variant.type.value);
        }
        continue;
      }

      schemaMembers.push({ schema: getSchemaOrRef(variant.type, visibility), type: variant.type });
    }

    if (schemaMembers.length === 0) {
      if (nullable) {
        // This union is equivalent to just `null` but OA3 has no way to specify
        // null as a value, so we throw an error.
        reportDiagnostic(program, { code: "union-null", target: union });
        return {};
      } else {
        // completely empty union can maybe only happen with bugs?
        compilerAssert(false, "Attempting to emit an empty union");
      }
    }

    if (schemaMembers.length === 1) {
      // we can just return the single schema member after applying nullable
      const schema = schemaMembers[0].schema;
      const type = schemaMembers[0].type;

      if (nullable) {
        if (schema.$ref) {
          // but we can't make a ref "nullable", so wrap in an allOf (for models)
          // or oneOf (for all other types)
          if (type && type.kind === "Model") {
            return { type: "object", allOf: [schema], nullable: true };
          } else {
            return { oneOf: [schema], nullable: true };
          }
        } else {
          schema.nullable = true;
        }
      }

      return schema;
    }

    const schema: any = {
      [ofType]: schemaMembers.map((m) => m.schema),
    };

    if (nullable) {
      schema.nullable = true;
    }

    if (discriminator) {
      // the decorator validates that all the variants will be a model type
      // with the discriminator field present.
      schema.discriminator = discriminator;
      const mapping = getDiscriminatorMapping(
        discriminator,
        variants.map((v) => v.type) as Model[],
        visibility
      );
      if (mapping) {
        schema.discriminator.mapping = mapping;
      }
    }

    return schema;
  }

  function getSchemaForUnionVariant(variant: UnionVariant, visibility: Visibility) {
    const schema: any = getSchemaForType(variant.type, visibility);
    return schema;
  }

  function isNullType(type: Type): boolean {
    return isIntrinsic(program, type) && getIntrinsicModelName(program, type) === "null";
  }

  function isLiteralType(type: Type): type is StringLiteral | NumericLiteral | BooleanLiteral {
    return type.kind === "Boolean" || type.kind === "String" || type.kind === "Number";
  }

  function getDefaultValue(type: Type): any {
    switch (type.kind) {
      case "String":
        return type.value;
      case "Number":
        return type.value;
      case "Boolean":
        return type.value;
      case "Tuple":
        return type.values.map(getDefaultValue);
      case "EnumMember":
        return type.value ?? type.name;
      default:
        reportDiagnostic(program, {
          code: "invalid-default",
          format: { type: type.kind },
          target: type,
        });
    }
  }

  function includeDerivedModel(model: Model): boolean {
    return (
      !isTemplateDeclaration(model) &&
      (model.templateArguments === undefined ||
        model.templateArguments?.length === 0 ||
        model.derivedModels.length > 0)
    );
  }

  function getSchemaForModel(model: Model, visibility: Visibility) {
    let modelSchema: OpenAPI3Schema & Required<Pick<OpenAPI3Schema, "properties">> = {
      type: "object",
      properties: {},
      description: getDoc(program, model),
    };

    const derivedModels = model.derivedModels.filter(includeDerivedModel);
    // getSchemaOrRef on all children to push them into components.schemas
    for (const child of derivedModels) {
      getSchemaOrRef(child, visibility);
    }

    const discriminator = getDiscriminator(program, model);
    if (discriminator) {
      if (!validateDiscriminator(discriminator, derivedModels)) {
        // appropriate diagnostic is generated with the validate function
        return {};
      }

      const openApiDiscriminator: OpenAPI3Discriminator = { ...discriminator };
      const mapping = getDiscriminatorMapping(discriminator, derivedModels, visibility);
      if (mapping) {
        openApiDiscriminator.mapping = mapping;
      }

      modelSchema.discriminator = openApiDiscriminator;
      modelSchema.properties[discriminator.propertyName] = {
        type: "string",
        description: `Discriminator property for ${model.name}.`,
      };
    }

    applyExternalDocs(model, modelSchema);

    for (const [name, prop] of model.properties) {
      if (!metadataInfo.isPayloadProperty(prop, visibility)) {
        continue;
      }

      if (!prop.optional) {
        if (!modelSchema.required) {
          modelSchema.required = [];
        }
        modelSchema.required.push(name);
      }

      modelSchema.properties[name] = resolveProperty(prop, visibility);
    }

    // Special case: if a model type extends a single *templated* base type and
    // has no properties of its own, absorb the definition of the base model
    // into this schema definition.  The assumption here is that any model type
    // defined like this is just meant to rename the underlying instance of a
    // templated type.
    if (
      model.baseModel &&
      isTemplateDeclarationOrInstance(model.baseModel) &&
      Object.keys(modelSchema.properties).length === 0
    ) {
      // Take the base model schema but carry across the documentation property
      // that we set before
      const baseSchema = getSchemaForType(model.baseModel, visibility);
      modelSchema = {
        ...baseSchema,
        description: modelSchema.description,
      };
    } else if (model.baseModel) {
      modelSchema.allOf = [getSchemaOrRef(model.baseModel, visibility)];
    }

    // Attach any OpenAPI extensions
    attachExtensions(program, model, modelSchema);
    return modelSchema;
  }

  function resolveProperty(prop: ModelProperty, visibility: Visibility): OpenAPI3SchemaProperty {
    const description = getDoc(program, prop);

    const schema = getSchemaOrRef(prop.type, visibility);
    // Apply decorators on the property to the type's schema
    const additionalProps: Partial<OpenAPI3Schema> = applyIntrinsicDecorators(prop, {});
    if (description) {
      additionalProps.description = description;
    }

    if (prop.default) {
      additionalProps.default = getDefaultValue(prop.default);
    }

    if (isReadonlyProperty(program, prop)) {
      additionalProps.readOnly = true;
    }

    // Attach any additional OpenAPI extensions
    attachExtensions(program, prop, additionalProps);
    if (schema && "$ref" in schema) {
      if (Object.keys(additionalProps).length === 0) {
        return schema;
      } else {
        return {
          allOf: [schema],
          ...additionalProps,
        };
      }
    } else {
      return { ...schema, ...additionalProps };
    }
  }

  function attachExtensions(program: Program, type: Type, emitObject: any) {
    // Attach any OpenAPI extensions
    const extensions = getExtensions(program, type);
    if (extensions) {
      for (const key of extensions.keys()) {
        emitObject[key] = extensions.get(key);
      }
    }
  }

  function validateDiscriminator(
    discriminator: Discriminator,
    childModels: readonly Model[]
  ): boolean {
    const { propertyName } = discriminator;
    const retValues = childModels.map((t) => {
      const prop = getProperty(t, propertyName);
      if (!prop) {
        reportDiagnostic(program, { code: "discriminator", messageId: "missing", target: t });
        return false;
      }
      let retval = true;
      if (!isOasString(prop.type)) {
        reportDiagnostic(program, { code: "discriminator", messageId: "type", target: prop });
        retval = false;
      }
      if (prop.optional) {
        reportDiagnostic(program, { code: "discriminator", messageId: "required", target: prop });
        retval = false;
      }
      return retval;
    });
    // Map of discriminator value to the model in which it is declared
    const discriminatorValues = new Map<string, string>();
    for (const t of childModels) {
      // Get the discriminator property directly in the child model
      const prop = t.properties?.get(propertyName);
      // Issue warning diagnostic if discriminator property missing or is not a string literal
      if (!prop || !isStringLiteral(prop.type)) {
        reportDiagnostic(program, {
          code: "discriminator-value",
          messageId: "literal",
          target: prop || t,
        });
      }
      if (prop) {
        const values = getStringValues(prop.type);
        values.forEach((val) => {
          if (discriminatorValues.has(val)) {
            reportDiagnostic(program, {
              code: "discriminator",
              messageId: "duplicate",
              format: { val: val, model1: discriminatorValues.get(val)!, model2: t.name },
              target: prop,
            });
            retValues.push(false);
          } else {
            discriminatorValues.set(val, t.name);
          }
        });
      }
    }
    return retValues.every((v) => v);
  }

  function getDiscriminatorMapping(
    { propertyName }: Discriminator,
    derivedModels: readonly Model[],
    visibility: Visibility
  ) {
    let mapping: Record<string, string> | undefined = undefined;

    for (const model of derivedModels) {
      const prop = model.properties?.get(propertyName);
      if (!prop) {
        continue;
      }
      for (const key of getStringValues(prop.type)) {
        mapping ??= {};
        mapping[key] = getSchemaOrRef(model, visibility).$ref;
      }
    }
    return mapping;
  }

  // An openapi "string" can be defined in several different ways in Cadl
  function isOasString(type: Type): boolean {
    if (type.kind === "String") {
      // A string literal
      return true;
    } else if (type.kind === "Model" && type.name === "string") {
      // string type
      return true;
    } else if (type.kind === "Union") {
      // A union where all variants are an OasString
      return type.options.every((o) => isOasString(o));
    }
    return false;
  }

  function isStringLiteral(type: Type): boolean {
    return (
      type.kind === "String" ||
      (type.kind === "Union" && type.options.every((o) => o.kind === "String"))
    );
  }

  // Return any string literal values for type
  function getStringValues(type: Type): string[] {
    if (type.kind === "String") {
      return [type.value];
    } else if (type.kind === "Union") {
      return type.options.flatMap(getStringValues).filter((v) => v);
    } else if (type.kind === "EnumMember" && typeof type.value !== "number") {
      return [type.value ?? type.name];
    }
    return [];
  }

  function applyIntrinsicDecorators(
    cadlType: Model | ModelProperty,
    target: OpenAPI3Schema
  ): OpenAPI3Schema {
    const newTarget = { ...target };
    const docStr = getDoc(program, cadlType);
    const isString = isStringType(program, getPropertyType(cadlType));
    const isNumeric = isNumericType(program, getPropertyType(cadlType));

    if (!target.description && docStr) {
      newTarget.description = docStr;
    }
    const formatStr = getFormat(program, cadlType);
    if (isString && !target.format && formatStr) {
      newTarget.format = formatStr;
    }

    const pattern = getPattern(program, cadlType);
    if (isString && !target.pattern && pattern) {
      newTarget.pattern = pattern;
    }

    const minLength = getMinLength(program, cadlType);
    if (isString && !target.minLength && minLength !== undefined) {
      newTarget.minLength = minLength;
    }

    const maxLength = getMaxLength(program, cadlType);
    if (isString && !target.maxLength && maxLength !== undefined) {
      newTarget.maxLength = maxLength;
    }

    const minValue = getMinValue(program, cadlType);
    if (isNumeric && !target.minimum && minValue !== undefined) {
      newTarget.minimum = minValue;
    }

    const maxValue = getMaxValue(program, cadlType);
    if (isNumeric && !target.maximum && maxValue !== undefined) {
      newTarget.maximum = maxValue;
    }

    if (isSecret(program, cadlType)) {
      newTarget.format = "password";
    }

    if (isString) {
      const values = getKnownValues(program, cadlType);
      if (values) {
        return {
          oneOf: [newTarget, getSchemaForEnum(values)],
        };
      }
    }

    return newTarget;
  }

  function applyExternalDocs(cadlType: Type, target: Record<string, unknown>) {
    const externalDocs = getExternalDocs(program, cadlType);
    if (externalDocs) {
      target.externalDocs = externalDocs;
    }
  }

  // Map an Cadl type to an OA schema. Returns undefined when the resulting
  // OA schema is just a regular object schema.
  function mapCadlTypeToOpenAPI(cadlType: Type, visibility: Visibility): any {
    switch (cadlType.kind) {
      case "Number":
        return { type: "number", enum: [cadlType.value] };
      case "String":
        return { type: "string", enum: [cadlType.value] };
      case "Boolean":
        return { type: "boolean", enum: [cadlType.value] };
      case "Model":
        return mapCadlIntrinsicModelToOpenAPI(cadlType, visibility);
    }
  }

  /**
   * Map Cadl intrinsic models to open api definitions
   */
  function mapCadlIntrinsicModelToOpenAPI(
    cadlType: Model,
    visibility: Visibility
  ): any | undefined {
    if (cadlType.indexer) {
      if (isNeverType(cadlType.indexer.key)) {
      } else {
        const name = getIntrinsicModelName(program, cadlType.indexer.key);
        if (name === "string") {
          return {
            type: "object",
            additionalProperties: getSchemaOrRef(cadlType.indexer.value!, visibility),
          };
        } else if (name === "integer") {
          return {
            type: "array",
            items: getSchemaOrRef(cadlType.indexer.value!, visibility | Visibility.Item),
          };
        }
      }
    }
    if (!isIntrinsic(program, cadlType)) {
      return undefined;
    }
    const name = getIntrinsicModelName(program, cadlType);
    switch (name) {
      case "bytes":
        return { type: "string", format: "byte" };
      case "int8":
        return applyIntrinsicDecorators(cadlType, { type: "integer", format: "int8" });
      case "int16":
        return applyIntrinsicDecorators(cadlType, { type: "integer", format: "int16" });
      case "int32":
        return applyIntrinsicDecorators(cadlType, { type: "integer", format: "int32" });
      case "int64":
        return applyIntrinsicDecorators(cadlType, { type: "integer", format: "int64" });
      case "safeint":
        return applyIntrinsicDecorators(cadlType, { type: "integer", format: "int64" });
      case "uint8":
        return applyIntrinsicDecorators(cadlType, { type: "integer", format: "uint8" });
      case "uint16":
        return applyIntrinsicDecorators(cadlType, { type: "integer", format: "uint16" });
      case "uint32":
        return applyIntrinsicDecorators(cadlType, { type: "integer", format: "uint32" });
      case "uint64":
        return applyIntrinsicDecorators(cadlType, { type: "integer", format: "uint64" });
      case "float64":
        return applyIntrinsicDecorators(cadlType, { type: "number", format: "double" });
      case "float32":
        return applyIntrinsicDecorators(cadlType, { type: "number", format: "float" });
      case "string":
        return applyIntrinsicDecorators(cadlType, { type: "string" });
      case "boolean":
        return { type: "boolean" };
      case "plainDate":
        return { type: "string", format: "date" };
      case "zonedDateTime":
        return { type: "string", format: "date-time" };
      case "plainTime":
        return { type: "string", format: "time" };
      case "duration":
        return { type: "string", format: "duration" };
    }
  }

  function processAuth(serviceNamespace: Namespace):
    | {
        securitySchemes: Record<string, OpenAPI3SecurityScheme>;
        security: Record<string, string[]>[];
      }
    | undefined {
    const authentication = getAuthentication(program, serviceNamespace);
    if (authentication) {
      return processServiceAuthentication(authentication);
    }
    return undefined;
  }

  function processServiceAuthentication(authentication: ServiceAuthentication): {
    securitySchemes: Record<string, OpenAPI3SecurityScheme>;
    security: Record<string, string[]>[];
  } {
    const oaiSchemes: Record<string, OpenAPI3SecurityScheme> = {};
    const security: Record<string, string[]>[] = [];
    for (const option of authentication.options) {
      const oai3SecurityOption: Record<string, string[]> = {};
      for (const scheme of option.schemes) {
        const [oaiScheme, scopes] = getOpenAPI3Scheme(scheme);
        oaiSchemes[scheme.id] = oaiScheme;
        oai3SecurityOption[scheme.id] = scopes;
      }
      security.push(oai3SecurityOption);
    }
    return { securitySchemes: oaiSchemes, security };
  }

  function getOpenAPI3Scheme(auth: HttpAuth): [OpenAPI3SecurityScheme, string[]] {
    switch (auth.type) {
      case "http":
        return [{ type: "http", scheme: auth.scheme, description: auth.description }, []];
      case "apiKey":
        return [
          { type: "apiKey", in: auth.in, name: auth.name, description: auth.description },
          [],
        ];
      case "oauth2":
        const flows: OpenAPI3OAuthFlows = {};
        const scopes: string[] = [];
        for (const flow of auth.flows) {
          scopes.push(...flow.scopes.map((x) => x.value));
          flows[flow.type] = {
            authorizationUrl: (flow as any).authorizationUrl,
            tokenUrl: (flow as any).tokenUrl,
            refreshUrl: flow.refreshUrl,
            scopes: Object.fromEntries(flow.scopes.map((x) => [x.value, x.description ?? ""])),
          };
        }
        return [{ type: "oauth2", flows, description: auth.description }, scopes];
      default:
        const _assertNever: never = auth;
        compilerAssert(false, "Unreachable");
    }
  }
}

function prettierOutput(output: string) {
  return output + "\n";
}

class ErrorTypeFoundError extends Error {
  constructor() {
    super("Error type found in evaluated Cadl output");
  }
}<|MERGE_RESOLUTION|>--- conflicted
+++ resolved
@@ -61,12 +61,8 @@
 } from "@cadl-lang/openapi";
 import { Discriminator, getDiscriminator, http } from "@cadl-lang/rest";
 import {
-<<<<<<< HEAD
   createMetadataInfo,
-  getAllRoutes,
-=======
   getAllHttpServices,
->>>>>>> 4d5d3b06
   getAuthentication,
   getContentTypes,
   getRequestVisibility,
@@ -77,12 +73,7 @@
   HttpOperationParameter,
   HttpOperationParameters,
   HttpOperationResponse,
-<<<<<<< HEAD
   MetadataInfo,
-  OperationDetails,
-=======
-  isStatusCode,
->>>>>>> 4d5d3b06
   reportIfNoRoutes,
   ServiceAuthentication,
   Visibility,
