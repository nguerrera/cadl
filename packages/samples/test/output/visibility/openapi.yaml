openapi: 3.0.0
info:
  title: Visibility sample
  version: '0000-00-00'
tags: []
paths:
<<<<<<< HEAD
  /hello/{id}:
    get:
      operationId: Hello_read
      parameters:
        - name: id
          in: path
          required: true
          schema:
            type: string
        - name: fieldMask
          in: query
          style: form
          explode: true
          required: true
          schema:
            type: array
            items:
              type: string
      responses:
        '200':
          description: The request has succeeded.
          content:
            application/json:
              schema:
                $ref: '#/components/schemas/ReadablePerson'
=======
>>>>>>> bd60b0a6
  /hello:
    post:
      operationId: Hello_create
      parameters: []
      responses:
        '200':
          description: The request has succeeded.
          content:
            application/json:
              schema:
                $ref: '#/components/schemas/ReadablePerson'
      requestBody:
        content:
          application/json:
            schema:
              $ref: '#/components/schemas/WritablePerson'
    put:
      operationId: Hello_update
      parameters: []
      responses:
        '200':
          description: The request has succeeded.
          content:
            application/json:
              schema:
                $ref: '#/components/schemas/ReadablePerson'
      requestBody:
        content:
          application/json:
            schema:
              $ref: '#/components/schemas/WriteableOptionalPerson'
    get:
      operationId: Hello_list
      parameters: []
      responses:
        '200':
          description: The request has succeeded.
          content:
            application/json:
              schema:
                type: object
                properties:
                  items:
                    type: array
                    items:
                      $ref: '#/components/schemas/PersonReadItem'
                    x-cadl-name: Person[]
                required:
                  - items
                x-cadl-name: ListResult<Person>
    patch:
      operationId: Hello_updateRest
      parameters: []
      responses:
        '200':
          description: The request has succeeded.
          content:
            application/json:
              schema:
                $ref: '#/components/schemas/ReadablePerson'
      requestBody:
        content:
          application/json:
            schema:
              $ref: '#/components/schemas/PersonUpdate'
  /hello/{id}:
    get:
      operationId: Hello_read
      parameters:
        - name: id
          in: path
          required: true
          schema:
            type: string
        - name: fieldMask
          in: query
          style: form
          explode: true
          required: true
          schema:
            type: array
            items:
              type: string
      responses:
        '200':
          description: The request has succeeded.
          content:
            application/json:
              schema:
                $ref: '#/components/schemas/ReadablePersonRead'
components:
  schemas:
<<<<<<< HEAD
    ReadablePerson:
=======
    OptionalPerson:
      type: object
      properties:
        id:
          type: string
          readOnly: true
        secret:
          type: string
        name:
          type: string
        test:
          type: string
        other:
          type: string
        relatives:
          type: array
          items:
            $ref: '#/components/schemas/PersonRelative'
          x-cadl-name: PersonRelative[]
    Person:
>>>>>>> bd60b0a6
      type: object
      properties:
        id:
          type: string
          readOnly: true
        secret:
          type: string
        name:
          type: string
        test:
          type: string
        other:
          type: string
        relatives:
          type: array
          items:
            $ref: '#/components/schemas/PersonRelativeReadItem'
          x-cadl-name: PersonRelative[]
      required:
        - id
        - secret
        - name
        - test
        - other
        - relatives
<<<<<<< HEAD
    WritablePerson:
=======
    PersonCreateItem:
      type: object
      properties:
        secret:
          type: string
        name:
          type: string
        test:
          type: string
        relatives:
          type: array
          items:
            $ref: '#/components/schemas/PersonRelativeCreateItem'
          x-cadl-name: PersonRelative[]
      required:
        - secret
        - name
        - test
        - relatives
    PersonReadItem:
>>>>>>> bd60b0a6
      type: object
      properties:
        id:
          type: string
          readOnly: true
        name:
          type: string
        test:
          type: string
        other:
          type: string
        relatives:
          type: array
          items:
<<<<<<< HEAD
            $ref: '#/components/schemas/PersonRelativeCreateItem'
=======
            $ref: '#/components/schemas/PersonRelativeReadItem'
>>>>>>> bd60b0a6
          x-cadl-name: PersonRelative[]
      required:
        - id
        - name
        - test
        - other
        - relatives
    PersonRelative:
      type: object
      properties:
        person:
          $ref: '#/components/schemas/Person'
        relationship:
          type: string
      required:
        - person
        - relationship
    PersonRelativeCreateItem:
      type: object
      properties:
        person:
          $ref: '#/components/schemas/PersonCreateItem'
        relationship:
          type: string
      required:
        - person
        - relationship
    PersonRelativeReadItem:
      type: object
      properties:
        person:
          $ref: '#/components/schemas/PersonReadItem'
        relationship:
          type: string
      required:
        - person
        - relationship
    PersonRelativeUpdateItem:
      type: object
      properties:
        person:
          $ref: '#/components/schemas/PersonUpdateItem'
        relationship:
          type: string
      required:
        - person
        - relationship
    PersonUpdate:
      type: object
      properties:
        name:
          type: string
        other:
          type: string
        relatives:
          type: array
          items:
            $ref: '#/components/schemas/PersonRelativeUpdateItem'
          x-cadl-name: PersonRelative[]
    PersonUpdateItem:
      type: object
      properties:
        name:
          type: string
        other:
          type: string
        relatives:
          type: array
          items:
            $ref: '#/components/schemas/PersonRelativeUpdateItem'
          x-cadl-name: PersonRelative[]
      required:
        - name
        - other
        - relatives
    ReadablePerson:
      type: object
      properties:
        id:
          type: string
          readOnly: true
        name:
          type: string
        test:
          type: string
        other:
          type: string
        relatives:
          type: array
          items:
            $ref: '#/components/schemas/PersonRelative'
          x-cadl-name: PersonRelative[]
<<<<<<< HEAD
    PersonCreateItem:
      type: object
      properties:
        secret:
          type: string
=======
      required:
        - id
        - name
        - test
        - other
        - relatives
    ReadablePersonRead:
      type: object
      properties:
        id:
          type: string
          readOnly: true
>>>>>>> bd60b0a6
        name:
          type: string
        test:
          type: string
        relatives:
          type: array
          items:
<<<<<<< HEAD
            $ref: '#/components/schemas/PersonRelativeCreateItem'
          x-cadl-name: PersonRelative[]
      required:
        - secret
=======
            $ref: '#/components/schemas/PersonRelativeReadItem'
          x-cadl-name: PersonRelative[]
      required:
        - id
>>>>>>> bd60b0a6
        - name
        - test
        - relatives
<<<<<<< HEAD
    Person:
=======
    WritablePerson:
>>>>>>> bd60b0a6
      type: object
      properties:
        id:
          type: string
          readOnly: true
        secret:
          type: string
        name:
          type: string
        test:
          type: string
        other:
          type: string
        relatives:
          type: array
          items:
            $ref: '#/components/schemas/PersonRelative'
          x-cadl-name: PersonRelative[]
      required:
        - id
        - secret
        - name
        - test
        - other
        - relatives
    WritablePersonCreate:
      type: object
      properties:
        secret:
          type: string
        name:
          type: string
        test:
          type: string
        relatives:
          type: array
          items:
            $ref: '#/components/schemas/PersonRelativeCreateItem'
          x-cadl-name: PersonRelative[]
      required:
        - secret
        - name
        - test
        - relatives
<<<<<<< HEAD
    PersonRelativeReadItem:
      type: object
      properties:
        person:
          $ref: '#/components/schemas/PersonReadItem'
        relationship:
          type: string
      required:
        - person
        - relationship
    PersonRelativeCreateItem:
      type: object
      properties:
        person:
          $ref: '#/components/schemas/PersonCreateItem'
        relationship:
          type: string
      required:
        - person
        - relationship
    PersonRelative:
      type: object
      properties:
        person:
          $ref: '#/components/schemas/Person'
        relationship:
          type: string
      required:
        - person
        - relationship
    PersonRelativeUpdateItem:
      type: object
      properties:
        person:
          $ref: '#/components/schemas/PersonUpdateItem'
        relationship:
          type: string
      required:
        - person
        - relationship
    OptionalPerson:
=======
    WriteableOptionalPerson:
>>>>>>> bd60b0a6
      type: object
      properties:
        secret:
          type: string
        name:
          type: string
        test:
          type: string
        relatives:
          type: array
          items:
            $ref: '#/components/schemas/PersonRelative'
          x-cadl-name: PersonRelative[]<|MERGE_RESOLUTION|>--- conflicted
+++ resolved
@@ -4,34 +4,6 @@
   version: '0000-00-00'
 tags: []
 paths:
-<<<<<<< HEAD
-  /hello/{id}:
-    get:
-      operationId: Hello_read
-      parameters:
-        - name: id
-          in: path
-          required: true
-          schema:
-            type: string
-        - name: fieldMask
-          in: query
-          style: form
-          explode: true
-          required: true
-          schema:
-            type: array
-            items:
-              type: string
-      responses:
-        '200':
-          description: The request has succeeded.
-          content:
-            application/json:
-              schema:
-                $ref: '#/components/schemas/ReadablePerson'
-=======
->>>>>>> bd60b0a6
   /hello:
     post:
       operationId: Hello_create
@@ -121,12 +93,9 @@
           content:
             application/json:
               schema:
-                $ref: '#/components/schemas/ReadablePersonRead'
+                $ref: '#/components/schemas/ReadablePerson'
 components:
   schemas:
-<<<<<<< HEAD
-    ReadablePerson:
-=======
     OptionalPerson:
       type: object
       properties:
@@ -147,7 +116,6 @@
             $ref: '#/components/schemas/PersonRelative'
           x-cadl-name: PersonRelative[]
     Person:
->>>>>>> bd60b0a6
       type: object
       properties:
         id:
@@ -164,7 +132,7 @@
         relatives:
           type: array
           items:
-            $ref: '#/components/schemas/PersonRelativeReadItem'
+            $ref: '#/components/schemas/PersonRelative'
           x-cadl-name: PersonRelative[]
       required:
         - id
@@ -173,9 +141,6 @@
         - test
         - other
         - relatives
-<<<<<<< HEAD
-    WritablePerson:
-=======
     PersonCreateItem:
       type: object
       properties:
@@ -196,7 +161,6 @@
         - test
         - relatives
     PersonReadItem:
->>>>>>> bd60b0a6
       type: object
       properties:
         id:
@@ -211,11 +175,7 @@
         relatives:
           type: array
           items:
-<<<<<<< HEAD
-            $ref: '#/components/schemas/PersonRelativeCreateItem'
-=======
             $ref: '#/components/schemas/PersonRelativeReadItem'
->>>>>>> bd60b0a6
           x-cadl-name: PersonRelative[]
       required:
         - id
@@ -306,143 +266,34 @@
         relatives:
           type: array
           items:
-            $ref: '#/components/schemas/PersonRelative'
-          x-cadl-name: PersonRelative[]
-<<<<<<< HEAD
-    PersonCreateItem:
-      type: object
-      properties:
-        secret:
-          type: string
-=======
+            $ref: '#/components/schemas/PersonRelativeReadItem'
+          x-cadl-name: PersonRelative[]
       required:
         - id
         - name
         - test
         - other
         - relatives
-    ReadablePersonRead:
-      type: object
-      properties:
-        id:
-          type: string
-          readOnly: true
->>>>>>> bd60b0a6
-        name:
-          type: string
-        test:
-          type: string
-        relatives:
-          type: array
-          items:
-<<<<<<< HEAD
+    WritablePerson:
+      type: object
+      properties:
+        secret:
+          type: string
+        name:
+          type: string
+        test:
+          type: string
+        relatives:
+          type: array
+          items:
             $ref: '#/components/schemas/PersonRelativeCreateItem'
           x-cadl-name: PersonRelative[]
       required:
         - secret
-=======
-            $ref: '#/components/schemas/PersonRelativeReadItem'
-          x-cadl-name: PersonRelative[]
-      required:
-        - id
->>>>>>> bd60b0a6
-        - name
-        - test
-        - relatives
-<<<<<<< HEAD
-    Person:
-=======
-    WritablePerson:
->>>>>>> bd60b0a6
-      type: object
-      properties:
-        id:
-          type: string
-          readOnly: true
-        secret:
-          type: string
-        name:
-          type: string
-        test:
-          type: string
-        other:
-          type: string
-        relatives:
-          type: array
-          items:
-            $ref: '#/components/schemas/PersonRelative'
-          x-cadl-name: PersonRelative[]
-      required:
-        - id
-        - secret
-        - name
-        - test
-        - other
-        - relatives
-    WritablePersonCreate:
-      type: object
-      properties:
-        secret:
-          type: string
-        name:
-          type: string
-        test:
-          type: string
-        relatives:
-          type: array
-          items:
-            $ref: '#/components/schemas/PersonRelativeCreateItem'
-          x-cadl-name: PersonRelative[]
-      required:
-        - secret
-        - name
-        - test
-        - relatives
-<<<<<<< HEAD
-    PersonRelativeReadItem:
-      type: object
-      properties:
-        person:
-          $ref: '#/components/schemas/PersonReadItem'
-        relationship:
-          type: string
-      required:
-        - person
-        - relationship
-    PersonRelativeCreateItem:
-      type: object
-      properties:
-        person:
-          $ref: '#/components/schemas/PersonCreateItem'
-        relationship:
-          type: string
-      required:
-        - person
-        - relationship
-    PersonRelative:
-      type: object
-      properties:
-        person:
-          $ref: '#/components/schemas/Person'
-        relationship:
-          type: string
-      required:
-        - person
-        - relationship
-    PersonRelativeUpdateItem:
-      type: object
-      properties:
-        person:
-          $ref: '#/components/schemas/PersonUpdateItem'
-        relationship:
-          type: string
-      required:
-        - person
-        - relationship
-    OptionalPerson:
-=======
+        - name
+        - test
+        - relatives
     WriteableOptionalPerson:
->>>>>>> bd60b0a6
       type: object
       properties:
         secret:
