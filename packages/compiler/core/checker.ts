--- conflicted
+++ resolved
@@ -2321,28 +2321,6 @@
     return props;
   }
 
-<<<<<<< HEAD
-  function countPropertiesInherited(
-    model: ModelType,
-    filter?: (property: ModelTypeProperty) => boolean
-  ) {
-    let count = 0;
-    if (filter) {
-      for (const each of walkPropertiesInherited(model)) {
-        if (filter(each)) {
-          count++;
-        }
-      }
-    } else {
-      for (let m: ModelType | undefined = model; m; m = m.baseModel) {
-        count += m.properties.size;
-      }
-    }
-    return count;
-  }
-
-=======
->>>>>>> b0872d87
   function checkModelProperty(
     prop: ModelPropertyNode,
     mapper: TypeMapper | undefined,
@@ -4145,10 +4123,6 @@
   };
 }
 
-<<<<<<< HEAD
-export function* walkPropertiesInherited(model: ModelType) {
-  let current: ModelType | undefined = model;
-=======
 /**
  * If the input is anonymous (or the provided filter removes properties)
  * and there exists a named model with the same set of properties
@@ -4307,14 +4281,11 @@
 
 function* walkPropertiesInherited(model: Model) {
   let current: Model | undefined = model;
->>>>>>> b0872d87
 
   while (current) {
     yield* current.properties.values();
     current = current.baseModel;
   }
-<<<<<<< HEAD
-=======
 }
 
 function countPropertiesInherited(model: Model, filter?: (property: ModelProperty) => boolean) {
@@ -4421,5 +4392,4 @@
       return decorator(createPassThruContext(program, decApp), target, ...args);
     },
   };
->>>>>>> b0872d87
 }