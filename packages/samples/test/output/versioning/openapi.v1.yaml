openapi: 3.0.0
info:
  title: Pet Store Service
  version: v1
tags: []
paths:
  /:
    get:
      operationId: MyService_getPet
      parameters:
        - $ref: '#/components/parameters/ApiVersionParam'
      responses:
        '200':
          description: The request has succeeded.
          content:
            application/json:
              schema:
                $ref: '#/components/schemas/PetBase'
  /walkCat:
    post:
      operationId: MyService_walkCat
      parameters:
        - $ref: '#/components/parameters/ApiVersionParam'
      responses:
        '200':
          description: The request has succeeded.
components:
  parameters:
    ApiVersionParam:
      name: api-version
      in: header
      required: true
      schema:
        type: string
        enum:
          - v1
          - v2
  schemas:
<<<<<<< HEAD
    PetBase:
      type: object
      properties:
        type:
          type: string
          description: Discriminator property for PetBase.
        name:
          type: string
        favoriteToys:
          type: array
          items:
            $ref: '#/components/schemas/Library.PetToy'
          x-cadl-name: Library.PetToy[]
      discriminator:
        propertyName: type
        mapping:
          dog: '#/components/schemas/Dog'
      required:
        - name
        - favoriteToys
=======
    ApiVersionParam:
      type: object
      properties: {}
>>>>>>> bd60b0a6
    Dog:
      type: object
      properties:
        type:
          type: string
          enum:
            - dog
        nextWalkTime:
          type: string
          format: date-time
        walkerName:
          type: string
      required:
        - type
        - nextWalkTime
        - walkerName
      allOf:
        - $ref: '#/components/schemas/PetBase'
    Library.PetToy:
      type: object
      properties:
        name:
          type: string
      required:
        - name
<<<<<<< HEAD
    ApiVersionParam:
      type: object
      properties: {}
=======
    PetBase:
      type: object
      properties:
        type:
          type: string
          description: Discriminator property for PetBase.
        name:
          type: string
        favoriteToys:
          type: array
          items:
            $ref: '#/components/schemas/Library.PetToy'
          x-cadl-name: Library.PetToy[]
      discriminator:
        propertyName: type
        mapping:
          dog: '#/components/schemas/Dog'
      required:
        - name
        - favoriteToys
>>>>>>> bd60b0a6
    Versions:
      type: string
      enum:
        - v1
        - v2<|MERGE_RESOLUTION|>--- conflicted
+++ resolved
@@ -36,32 +36,9 @@
           - v1
           - v2
   schemas:
-<<<<<<< HEAD
-    PetBase:
-      type: object
-      properties:
-        type:
-          type: string
-          description: Discriminator property for PetBase.
-        name:
-          type: string
-        favoriteToys:
-          type: array
-          items:
-            $ref: '#/components/schemas/Library.PetToy'
-          x-cadl-name: Library.PetToy[]
-      discriminator:
-        propertyName: type
-        mapping:
-          dog: '#/components/schemas/Dog'
-      required:
-        - name
-        - favoriteToys
-=======
     ApiVersionParam:
       type: object
       properties: {}
->>>>>>> bd60b0a6
     Dog:
       type: object
       properties:
@@ -87,11 +64,6 @@
           type: string
       required:
         - name
-<<<<<<< HEAD
-    ApiVersionParam:
-      type: object
-      properties: {}
-=======
     PetBase:
       type: object
       properties:
@@ -112,7 +84,6 @@
       required:
         - name
         - favoriteToys
->>>>>>> bd60b0a6
     Versions:
       type: string
       enum:
